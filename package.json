{
    "name": "rde-ros-2",
    "version": "1.0.2",
    "publisher": "Ranch-Hand-Robotics",
    "engines": {
<<<<<<< HEAD
        "vscode": "^1.101.0"
=======
        "vscode": "^1.100.0"
>>>>>>> e50d5702
    },
    "author": {
        "name": "Ranchhand Robotics"
    },
    "displayName": "Robot Developer Extensions for ROS 2",
    "description": "Robot Developer Extensions for developing Robot Operating System (ROS) 2 with Visual Studio Code.",
    "icon": "media/icon.png",
    "aiKey": "",
    "categories": [
        "Debuggers",
        "Other"
    ],
    "capabilities": {
        "untrustedWorkspaces": {
            "supported": false,
            "description": "The Visual Studio Code ROS Extension calls ROS on behalf of packages in the workspace. This can execute code from within the workspace. For this reason, this extension requires a fully trusted workspace."
        }
    },
    "keywords": [
        "ros",
        "robot"
    ],
    "license": "SEE LICENSE IN LICENSE",
    "homepage": "https://github.com/ranchhandrobotics/rde-ros-2",
    "repository": {
        "type": "git",
        "url": "https://github.com/ranchhandrobotics/rde-ros-2"
    },
    "bugs": {
        "url": "https://github.com/ranchhandrobotics/rde-ros-2/issues"
    },
    "main": "./dist/extension",
    "activationEvents": [
        "onLanguage:cpp",
        "onLanguage:python",
        "onLanguage:csharp",
        "onCommand",
        "workspaceContains:**/package.xml",
        "onWebviewPanel:ros2Status",
        "onDebug",
        "onDebugInitialConfigurations:ros2",
        "onDebugResolve:ros2",
        "onDebugDynamicConfigurations:ros2"
    ],
    "contributes": {
        "commands": [
            {
                "command": "ROS2.createTerminal",
                "title": "Create Terminal",
                "category": "ROS2"
            },
            {
                "command": "ROS2.rosrun",
                "title": "Run a ROS executable (ros2 run)",
                "category": "ROS2"
            },
            {
                "command": "ROS2.roslaunch",
                "title": "Run a ROS launch file (ros2 launch)",
                "category": "ROS2"
            },
            {
                "command": "ROS2.rostest",
                "title": "Run a ROS test file (rostest)",
                "category": "ROS2"
            },
            {
                "command": "ROS2.showCoreStatus",
                "title": "Show Status",
                "category": "ROS2"
            },
            {
                "command": "ROS2.startCore",
                "title": "Start",
                "category": "ROS2"
            },
            {
                "command": "ROS2.stopCore",
                "title": "Stop",
                "category": "ROS2"
            },
            {
                "command": "ROS2.updateCppProperties",
                "title": "Update C++ Properties",
                "category": "ROS2"
            },
            {
                "command": "ROS2.updatePythonPath",
                "title": "Update Python Path",
                "category": "ROS2"
            },
            {
                "command": "ROS2.rosdep",
                "title": "Install ROS Dependencies for this workspace using rosdep",
                "category": "ROS2"
<<<<<<< HEAD
            },
            {
                "command": "ROS2.doctor",
                "title": "Runs ROS 2 Doctor for diagnosing ROS 2 issues",
                "category": "ROS2"
=======
>>>>>>> e50d5702
            }
        ],
		"mcpServerDefinitionProviders": [
			{
				"id": "doctor",
				"label": "ROS 2 Doctor"
			}
		],
        "configuration": {
            "type": "object",
            "title": "ROS2", 
            "properties": {
                "ROS2.distro": {
                    "type": "string",
                    "description": "ROS installation distro to be sourced."
                },
                "ROS2.rosSetupScript": {
                    "type": "string",
                    "description": "ROS workspace setup script. Overrides ros.distro."
                },
<<<<<<< HEAD
                "RDE.isolateEnvironment": {
=======
                "ROS2.isolateEnvironment": {
>>>>>>> e50d5702
                    "type": "boolean",
                    "default": false,
                    "description": "Specify if the extension should not capture the environment VSCode is running in to pass to child processes."
                }
            }
        },
        "debuggers": [
            {
                "type": "ros2",
                "label": "ROS 2",
                "program": "./out/src/debugger/main.js",
                "runtime": "node",
                "languages": ["cpp", "python"],
                "configurationAttributes": {
                    "launch": {
                        "required": [
                            "target"
                        ],
                        "properties": {
                            "target": {
                                "type": "string",
                                "description": "Absolute path to launch file",
                                "default": ""
                            },
                            "arguments": {
                                "type": "array",
                                "description": "Arguments for the roslaunch or ros2 launch command",
                                "default": []
                            },
                            "env": {
                                "type": "object",
                                "description": "Environment variables defined as a key value pair. Property ends up being the Environment Variable and the value of the property ends up being the value of the Env Variable.",
                                "default": {},
                                "additionalProperties": {
                                    "type": "string"
                                }
                            },
                            "symbolSearchPath": {
                                "type": "string",
                                "description": "Semicolon separated list of directories to use to search for symbol (that is, pdb) files. Example: \"c:\\dir1;c:\\dir2\"",
                                "default": ""
                            },
                            "additionalSOLibSearchPath": {
                                "type": "string",
                                "description": "Semicolon separated list of directories to use to search for .so files",
                                "default": ""
                            },
                            "sourceFileMap": {
                                "type": "string",
                                "description": "Optional source file mappings passed to the debug engine. Example: '{ \"/original/source/path\":\"/current/source/path\" }'",
                                "default": ""
                            },
                            "launch": {
                                "type": "array",
                                "description": "A list of Scripts or executables to just launch without attaching a debugger",
                                "default": ""
                            },
                            "attachDebugger": {
                                "type": "array",
                                "description": "A specific list of executables to just attach a debugger. Useful for large compostions with where only a few nodes need to be debugged",
                                "default": ""
                            }
                        }
                    },
                    "debug_launch": {
                        "required": [
                            "target"
                        ],
                        "properties": {
                            "target": {
                                "type": "string",
                                "description": "Absolute path to launch file",
                                "default": ""
                            },
                            "arguments": {
                                "type": "array",
                                "description": "Arguments for the roslaunch or ros2 launch command",
                                "default": []
                            },
                            "env": {
                                "type": "object",
                                "description": "Environment variables defined as a key value pair. Property ends up being the Environment Variable and the value of the property ends up being the value of the Env Variable.",
                                "default": {},
                                "additionalProperties": {
                                    "type": "string"
                                }
                            }
                        }
                    },
                    "attach": {
                        "properties": {
                            "runtime": {
                                "type": "string",
                                "description": "Runtime type of the node (currently supports Python and C++). Use \"${action:pick}\" to choose interactively.\nThis is only for local processes that were launched directly. Advanced attaching (e.g. attaching to a running ptvsd server, attaching to a remote process, etc.) should use language-specific debugger extension.",
                                "enum": [
                                    "${action:pick}",
                                    "C++",
                                    "Python"
                                ],
                                "default": "${action:pick}"
                            },
                            "processId": {
                                "anyOf": [
                                    {
                                        "type": "string",
                                        "description": "Optional process id to attach the debugger to. Use \"${action:pick}\" to get a list of local running processes to attach to. Note that some platforms require administrator privileges in order to attach to a process.",
                                        "enum": [
                                            "${action:pick}"
                                        ],
                                        "default": "${action:pick}"
                                    },
                                    {
                                        "type": "integer",
                                        "description": "Optional process id to attach the debugger to. Use \"${action:pick}\" to get a list of local running processes to attach to. Note that some platforms require administrator privileges in order to attach to a process.",
                                        "default": 0
                                    }
                                ]
                            }
                        }
                    }
                },
                "configurationSnippets": [
                    {
                        "label": "ROS2: ROS 2 Launch",
                        "description": "Debug ROS node(s) at launch.",
                        "body": {
                            "name": "ROS2: Launch",
                            "type": "ros2",
                            "request": "launch",
                            "target": "absolute path to launch file"
                        }
                    },
                    {
                        "label": "ROS2: ROS 2 Attach",
                        "description": "Debug a ROS node by attaching to it.",
                        "body": {
                            "name": "ROS2: Attach",
                            "type": "ros2",
                            "request": "attach"
                        }
                    }
                ]
            }
        ],
        "languages": [
            {
                "id": "xml",
                "extensions": [
                    "launch",
                    "srdf",
                    "test"
                ]
            },
            {
                "id": "yaml",
                "extensions": [
                    "rviz"
                ]
            },
            {
                "id": "RDE.msg",
                "aliases": [
                    "ROS Message"
                ],
                "extensions": [
                    ".action",
                    ".msg",
                    ".srv"
                ],
                "configuration": "./languages/ros.msg.configuration.json"
            }
        ],
        "grammars": [
            {
                "language": "RDE.msg",
                "scopeName": "source.rde.msg",
                "path": "./languages/syntaxes/ros.msg.tmLanguage.json"
            }
        ],
        "problemMatchers": [
            {
                "name": "colcon-gcc",
                "fileLocation": "absolute",
                "owner": "colcon",
                "pattern": {
                    "regexp": "^(.*):(\\d+):(\\d+):\\s+(warning|error):\\s+(.*)$",
                    "file": 1,
                    "line": 2,
                    "column": 3,
                    "severity": 4,
                    "message": 5
                }
            },
            {
                "name": "roscore",
                "pattern": {
                    "regexp": ".",
                    "file": 1,
                    "line": 2,
                    "message": 3
                },
                "background": {
                    "activeOnStart": true,
                    "beginsPattern": ".",
                    "endsPattern": "(process\\[master\\]: started with pid|roscore cannot run|master is already running)"
                }
            },
            {
                "name": "roslaunch",
                "pattern": {
                    "regexp": "^(.*):\\s+(.*):\\s+line\\s+(\\d+),\\s+column\\s+(\\d+)$",
                    "line": 3,
                    "column": 4,
                    "message": 2,
                    "severity": 1
                },
                "background": {
                    "activeOnStart": true,
                    "beginsPattern": "started roslaunch server",
                    "endsPattern": "ROS_MASTER_URI="
                }
            }
        ],
        "taskDefinitions": [
            {
                "type": "ROS2",
                "required": [
                    "command"
                ],
                "properties": {
                    "command": {
                        "type": "string",
                        "description": "command to execute in ROS environment"
                    },
                    "args": {
                        "type": "array",
                        "description": "Command line arguments to command"
                    }
                }
            },
            {
                "type": "colcon",
                "properties": {
                    "args": {
                        "type": "array",
                        "description": "Command line arguments to colcon"
                    }
                }
            }
        ]
    },
    "scripts": {
        "package:dev": "vsce package -o rde-ros-2-dev.vsix",
        "build": "npm run package",
        "lint": "eslint -p ./",
        "pretest": "npm run compile",
        "test": "node ./out/src/test/runTest.js",
        "vscode:prepublish": "npm run package",
        "webpack": "webpack --mode development",
        "watch": "webpack --mode development --watch",
        "package": "webpack --mode production --devtool hidden-source-map",
        "test-compile": "npm run webpack",
		"download-api": "dts dev",
		"postdownload-api": "dts main",
		"postinstall": "npm run download-api"        
    },
    "dependencies": {
        "@vscode/debugadapter": "^1.68.0",
        "@vscode/extension-telemetry": "^1.0.0",
        "assert": "^2.1.0",
        "babylonjs": "^8.9.0",
        "babylonjs-materials": "^8.9.0",
        "buffer": "^6.0.3",
        "console-browserify": "^1.2.0",
        "constants-browserify": "^1.0.0",
        "crypto-browserify": "^3.12.1",
        "domain-browser": "^5.7.0",
        "https-browserify": "^1.0.0",
        "js-yaml": "^4.1.0",
        "os-browserify": "^0.3.0",
        "path-browserify": "^1.0.1",
        "portfinder": "^1.0.37",
        "querystring-es3": "^0.2.1",
        "shell-quote": "^1.8.2",
        "stream-browserify": "^3.0.0",
        "stream-http": "^3.2.0",
        "string_decoder": "^1.3.0",
        "sudo-prompt": "^9.2.1",
        "timers-browserify": "^2.0.12",
        "tmp": "^0.2.3",
        "tslib": "^2.8.1",
        "@vscode/vsce": "^3.4.2",
        "xmlrpc": "^1.3.2"
    },
    "devDependencies": {
        "@types/glob": "^8.1.0",
        "@types/js-yaml": "^4.0.9",
        "@types/mocha": "^10.0.10",
        "@types/node": "^22.15.23",
        "@types/shell-quote": "^1.7.5",
        "@types/tmp": "^0.2.6",
        "@types/vscode-webview": "^1.57.5",
        "@types/xmlrpc": "^1.3.10",
        "@vscode/test-electron": "^2.5.2",
        "@vscode/dts": "^0.4.1",
        "glob": "^11.0.2",
        "mocha": "^11.5.0",
        "ts-loader": "^9.5.2",
        "typescript": "^5.8.3",
        "webpack": "^5.99.9",
        "webpack-cli": "^6.0.1"
    },
    "extensionDependencies": [
        "ms-python.python",
        "ms-vscode.cpptools"
    ]
}<|MERGE_RESOLUTION|>--- conflicted
+++ resolved
@@ -3,11 +3,7 @@
     "version": "1.0.2",
     "publisher": "Ranch-Hand-Robotics",
     "engines": {
-<<<<<<< HEAD
         "vscode": "^1.101.0"
-=======
-        "vscode": "^1.100.0"
->>>>>>> e50d5702
     },
     "author": {
         "name": "Ranchhand Robotics"
@@ -103,14 +99,11 @@
                 "command": "ROS2.rosdep",
                 "title": "Install ROS Dependencies for this workspace using rosdep",
                 "category": "ROS2"
-<<<<<<< HEAD
             },
             {
                 "command": "ROS2.doctor",
                 "title": "Runs ROS 2 Doctor for diagnosing ROS 2 issues",
                 "category": "ROS2"
-=======
->>>>>>> e50d5702
             }
         ],
 		"mcpServerDefinitionProviders": [
@@ -131,11 +124,7 @@
                     "type": "string",
                     "description": "ROS workspace setup script. Overrides ros.distro."
                 },
-<<<<<<< HEAD
-                "RDE.isolateEnvironment": {
-=======
                 "ROS2.isolateEnvironment": {
->>>>>>> e50d5702
                     "type": "boolean",
                     "default": false,
                     "description": "Specify if the extension should not capture the environment VSCode is running in to pass to child processes."
